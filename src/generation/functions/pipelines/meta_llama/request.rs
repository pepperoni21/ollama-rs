--- conflicted
+++ resolved
@@ -95,21 +95,11 @@
         input: &str,
         model_name: String,
         tools: Vec<Arc<dyn Tool>>,
-<<<<<<< HEAD
     ) -> Result<Vec<ChatMessageResponse>, FunctionParseError> {
         let function_calls = self.parse_tool_response(&self.clean_tool_call(input));
 
         if function_calls.is_empty() {
             return Err(FunctionParseError::NoFunctionCalled);
-=======
-    ) -> Result<ChatMessageResponse, OllamaError> {
-        let function_calls = self.parse_tool_response(&self.clean_tool_call(input));
-
-        if function_calls.is_empty() {
-            return Err(OllamaError::from(
-                "No valid function calls found".to_string(),
-            ));
->>>>>>> b20a9985
         }
 
         let mut results = Vec::new();
@@ -117,15 +107,15 @@
         for call in function_calls {
             if let Some(tool) = tools.iter().find(|t| t.name() == call.function) {
                 let tool_params = call.arguments;
-                let result = self
+                let result = match self
                     .function_call_with_history(model_name.clone(), tool_params, tool.clone())
-                    .await?;
+                    .await {
+                    Ok(result) => result,
+                    Err(e) => return Err(FunctionParseError::FailedToProcessToolResponse(e))
+                };
                 results.push(result);
             } else {
-                return Err(OllamaError::from(format!(
-                    "Tool '{}' not found",
-                    call.function
-                )));
+                return Err(FunctionParseError::CalledToolNotFound(call.function));
             }
         }
 
@@ -138,17 +128,4 @@
         let system_message_content = DEFAULT_SYSTEM_TEMPLATE.replace("{tools}", &tools_json);
         ChatMessage::system(system_message_content)
     }
-<<<<<<< HEAD
-
-    fn error_handler(&self, error: OllamaError) -> ChatMessageResponse {
-        ChatMessageResponse {
-            model: "".to_string(),
-            created_at: "".to_string(),
-            message: Some(ChatMessage::system(error.to_string())),
-            done: true,
-            final_data: None,
-        }
-    }
-=======
->>>>>>> b20a9985
 }