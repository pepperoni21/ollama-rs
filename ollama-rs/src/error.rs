--- conflicted
+++ resolved
@@ -2,16 +2,11 @@
 use static_assertions::assert_impl_all;
 use thiserror::Error;
 
-<<<<<<< HEAD
+assert_impl_all!(OllamaError: Send, Sync);
 /// A result type for operations in the ollama-rs crate.
 ///
 /// This type is used throughout the crate to represent the result of an operation,
 /// which may be successful or result in an `OllamaError`.
-=======
-assert_impl_all!(OllamaError: Send, Sync);
-
-/// A result type for ollama-rs.
->>>>>>> 8a0eb5f9
 pub type Result<T> = std::result::Result<T, OllamaError>;
 
 /// An error type for the ollama-rs crate.
